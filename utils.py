--- conflicted
+++ resolved
@@ -92,43 +92,6 @@
     
     return train_loader, val_loader, test_loader
 
-<<<<<<< HEAD
-----------------------------------------------------------------------------------------------------------------------------
-def train(model, criterion, optimizer, train_loader, val_loader, epochs=50, device='cuda'):
-    criterion = nn.MSELoss()
-    optimizer = optim.Adam(net.parameters(), lr=0.001)
-
-    device = torch.device("cuda:0" if torch.cuda.is_available() else "cpu")
-
-    net.to(device)
-
-    for epoch in range(10):
-        running_loss = 0.0
-        for i, (inputs, labels) in enumerate(dataloader, 0):
-            if inputs is None:
-                continue
-            
-            inputs, labels = inputs.to(device), labels.to(device)
-
-            labels = labels.view(labels.size(0), -1)
-
-            optimizer.zero_grad()
-
-            outputs = net(inputs)
-
-            loss = criterion(outputs, labels)
-
-            loss.backward()
-            optimizer.step()
-            
-            # print(f"outputs shape: {outputs.shape}")
-            # print(f"labels shape: {labels.shape}")
-
-            running_loss += loss.item()
-            if i % 10 == 9:
-                print(f"[{epoch + 1}, {i + 1}] loss: {running_loss / 10}")
-                running_loss = 0.0
-=======
 def train(model, criterion_keypoints, criterion_bbox, optimizer, train_loader, val_loader, epochs=50, device='cuda', bbox_weight=1.0):
     model.to(device)
     
@@ -186,5 +149,4 @@
         
         avg_train_loss = train_loss / len(train_loader)
         avg_val_loss = val_loss / len(val_loader)
-        print(f"Epoch {epoch_num}/{epochs} | Train Loss: {avg_train_loss:.4f} | Val Loss: {avg_val_loss:.4f}")
->>>>>>> 48e007b7
+        print(f"Epoch {epoch_num}/{epochs} | Train Loss: {avg_train_loss:.4f} | Val Loss: {avg_val_loss:.4f}")