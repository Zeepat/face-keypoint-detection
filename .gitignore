--- conflicted
+++ resolved
@@ -169,9 +169,6 @@
 
 # PyPI configuration file
 .pypirc
-<<<<<<< HEAD
 uv.lock
-=======
 
-data/
->>>>>>> 258fef04
+data/