# Byte-compiled / optimized / DLL files
__pycache__/
*.py[cod]
*$py.class

# C extensions
*.so

# Distribution / packaging
.Python
build/
develop-eggs/
dist/
downloads/
eggs/
.eggs/
lib/
lib64/
parts/
sdist/
var/
wheels/
share/python-wheels/
*.egg-info/
.installed.cfg
*.egg
MANIFEST

# PyInstaller
#  Usually these files are written by a python script from a template
#  before PyInstaller builds the exe, so as to inject date/other infos into it.
*.manifest
*.spec

# Installer logs
pip-log.txt
pip-delete-this-directory.txt

# Unit test / coverage reports
htmlcov/
.tox/
.nox/
.coverage
.coverage.*
.cache
nosetests.xml
coverage.xml
*.cover
*.py,cover
.hypothesis/
.pytest_cache/
cover/

# Translations
*.mo
*.pot

# Django stuff:
*.log
local_settings.py
db.sqlite3
db.sqlite3-journal

# Flask stuff:
instance/
.webassets-cache

# Scrapy stuff:
.scrapy

# Sphinx documentation
docs/_build/

# PyBuilder
.pybuilder/
target/

# Jupyter Notebook
.ipynb_checkpoints

# IPython
profile_default/
ipython_config.py

# pyenv
#   For a library or package, you might want to ignore these files since the code is
#   intended to run in multiple environments; otherwise, check them in:
# .python-version

# pipenv
#   According to pypa/pipenv#598, it is recommended to include Pipfile.lock in version control.
#   However, in case of collaboration, if having platform-specific dependencies or dependencies
#   having no cross-platform support, pipenv may install dependencies that don't work, or not
#   install all needed dependencies.
#Pipfile.lock

# UV
#   Similar to Pipfile.lock, it is generally recommended to include uv.lock in version control.
#   This is especially recommended for binary packages to ensure reproducibility, and is more
#   commonly ignored for libraries.
#uv.lock

# poetry
#   Similar to Pipfile.lock, it is generally recommended to include poetry.lock in version control.
#   This is especially recommended for binary packages to ensure reproducibility, and is more
#   commonly ignored for libraries.
#   https://python-poetry.org/docs/basic-usage/#commit-your-poetrylock-file-to-version-control
#poetry.lock

# pdm
#   Similar to Pipfile.lock, it is generally recommended to include pdm.lock in version control.
#pdm.lock
#   pdm stores project-wide configurations in .pdm.toml, but it is recommended to not include it
#   in version control.
#   https://pdm.fming.dev/latest/usage/project/#working-with-version-control
.pdm.toml
.pdm-python
.pdm-build/

# PEP 582; used by e.g. github.com/David-OConnor/pyflow and github.com/pdm-project/pdm
__pypackages__/

# Celery stuff
celerybeat-schedule
celerybeat.pid

# SageMath parsed files
*.sage.py

# Environments
.env
.venv
env/
venv/
ENV/
env.bak/
venv.bak/

# Spyder project settings
.spyderproject
.spyproject

# Rope project settings
.ropeproject

# mkdocs documentation
/site

# mypy
.mypy_cache/
.dmypy.json
dmypy.json

# Pyre type checker
.pyre/

# pytype static type analyzer
.pytype/

# Cython debug symbols
cython_debug/

# PyCharm
#  JetBrains specific template is maintained in a separate JetBrains.gitignore that can
#  be found at https://github.com/github/gitignore/blob/main/Global/JetBrains.gitignore
#  and can be added to the global gitignore or merged into this file.  For a more nuclear
#  option (not recommended) you can uncomment the following to ignore the entire idea folder.
#.idea/

# PyPI configuration file
.pypirc
uv.lock

data/
/data

AFLW/
<<<<<<< HEAD
models/
=======

trained_models/
>>>>>>> 7de22194
<|MERGE_RESOLUTION|>--- conflicted
+++ resolved
@@ -175,9 +175,6 @@
 /data
 
 AFLW/
-<<<<<<< HEAD
 models/
-=======
 
-trained_models/
->>>>>>> 7de22194
+trained_models/